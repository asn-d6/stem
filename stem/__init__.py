# Copyright 2011-2014, Damian Johnson and The Tor Project
# See LICENSE for licensing information

"""
Library for working with the tor process.

**Module Overview:**

::

  ControllerError - Base exception raised when using the controller.
    |- ProtocolError - Malformed socket data.
    |- OperationFailed - Tor was unable to successfully complete the operation.
    |  |- UnsatisfiableRequest - Tor was unable to satisfy a valid request.
    |  |  +- CircuitExtensionFailed - Attempt to make or extend a circuit failed.
    |  +- InvalidRequest - Invalid request.
    |     +- InvalidArguments - Invalid request parameters.
    +- SocketError - Communication with the socket failed.
       +- SocketClosed - Socket has been shut down.

.. data:: Runlevel (enum)

  Rating of importance used for event logging.

  =========== ===========
  Runlevel    Description
  =========== ===========
  **ERR**     critical issues that impair tor's ability to function
  **WARN**    non-critical issues the user should be aware of
  **NOTICE**  information that may be helpful to the user
  **INFO**    high level runtime information
  **DEBUG**   low level runtime information
  =========== ===========

.. data:: Signal (enum)

  Signals that the tor process will accept.

  ========================= ===========
  Signal                    Description
  ========================= ===========
  **RELOAD** or **HUP**     reloads our torrc
  **SHUTDOWN** or **INT**   shut down, waiting ShutdownWaitLength first if we're a relay
  **DUMP** or **USR1**      dumps information about open connections and circuits to our log
  **DEBUG** or **USR2**     switch our logging to the DEBUG runlevel
  **HALT** or **TERM**      exit tor immediately
  **NEWNYM**                switch to new circuits, so new application requests don't share any circuits with old ones (this also clears our DNS cache)
  **CLEARDNSCACHE**         clears cached DNS results
  ========================= ===========

.. data:: Flag (enum)

  Flag assigned to tor relays by the authorities to indicate various
  characteristics.

  ================= ===========
  Flag              Description
  ================= ===========
  **AUTHORITY**     relay is a directory authority
  **BADEXIT**       relay shouldn't be used as an exit due to being either problematic or malicious (`wiki <https://trac.torproject.org/projects/tor/wiki/doc/badRelays>`_)
  **BADDIRECTORY**  relay shouldn't be used for directory information
  **EXIT**          relay's exit policy makes it more useful as an exit rather than middle hop
  **FAST**          relay's suitable for high-bandwidth circuits
  **GUARD**         relay's suitable for being an entry guard (first hop)
  **HSDIR**         relay is being used as a v2 hidden service directory
  **NAMED**         relay can be referred to by its nickname
  **RUNNING**       relay is currently usable
  **STABLE**        relay's suitable for long-lived circuits
  **UNNAMED**       relay isn't presently bound to a nickname
  **V2DIR**         relay supports the v2 directory protocol
  **VALID**         relay has been validated
  ================= ===========

.. data:: CircStatus (enum)

  Statuses that a circuit can be in. Tor may provide statuses not in this enum.

  ============ ===========
  CircStatus   Description
  ============ ===========
  **LAUNCHED** new circuit was created
  **BUILT**    circuit finished being created and can accept traffic
  **EXTENDED** circuit has been extended by a hop
  **FAILED**   circuit construction failed
  **CLOSED**   circuit has been closed
  ============ ===========

.. data:: CircBuildFlag (enum)

  Attributes about how a circuit is built. These were introduced in tor version
  0.2.3.11. Tor may provide flags not in this enum.

  ================= ===========
  CircBuildFlag     Description
  ================= ===========
  **ONEHOP_TUNNEL** single hop circuit to fetch directory information
  **IS_INTERNAL**   circuit that won't be used for client traffic
  **NEED_CAPACITY** circuit only includes high capacity relays
  **NEED_UPTIME**   circuit only includes relays with a high uptime
  ================= ===========

.. data:: CircPurpose (enum)

  Description of what a circuit is intended for. These were introduced in tor
  version 0.2.1.6. Tor may provide purposes not in this enum.

  ==================== ===========
  CircPurpose          Description
  ==================== ===========
  **GENERAL**          client traffic or fetching directory information
  **HS_CLIENT_INTRO**  client side introduction point for a hidden service circuit
  **HS_CLIENT_REND**   client side hidden service rendezvous circuit
  **HS_SERVICE_INTRO** server side introduction point for a hidden service circuit
  **HS_SERVICE_REND**  server side hidden service rendezvous circuit
  **TESTING**          testing to see if we're reachable, so we can be used as a relay
  **CONTROLLER**       circuit that was built by a controller
  **MEASURE_TIMEOUT**  circuit being kept around to see how long it takes
  ==================== ===========

.. data:: CircClosureReason (enum)

  Reason that a circuit is being closed or failed to be established. Tor may
  provide reasons not in this enum.

  ========================= ===========
  CircClosureReason         Description
  ========================= ===========
  **NONE**                  no reason given
  **TORPROTOCOL**           violation in the tor protocol
  **INTERNAL**              internal error
  **REQUESTED**             requested by the client via a TRUNCATE command
  **HIBERNATING**           relay is presently hibernating
  **RESOURCELIMIT**         relay is out of memory, sockets, or circuit IDs
  **CONNECTFAILED**         unable to contact the relay
  **OR_IDENTITY**           relay had the wrong OR identification
  **OR_CONN_CLOSED**        connection failed after being established
  **FINISHED**              circuit has expired (see tor's MaxCircuitDirtiness config option)
  **TIMEOUT**               circuit construction timed out
  **DESTROYED**             circuit unexpectedly closed
  **NOPATH**                not enough relays to make a circuit
  **NOSUCHSERVICE**         requested hidden service does not exist
  **MEASUREMENT_EXPIRED**   same as **TIMEOUT** except that it was left open for measurement purposes
  ========================= ===========

.. data:: CircEvent (enum)

  Type of change reflected in a circuit by a CIRC_MINOR event. Tor may provide
  event types not in this enum.

  ===================== ===========
  CircEvent             Description
  ===================== ===========
  **PURPOSE_CHANGED**   circuit purpose or hidden service state has changed
  **CANNIBALIZED**      circuit connections are being reused for a different circuit
  ===================== ===========

.. data:: HiddenServiceState (enum)

  State that a hidden service circuit can have. These were introduced in tor
  version 0.2.3.11. Tor may provide states not in this enum.

  Enumerations fall into four groups based on their prefix...

  ======= ===========
  Prefix  Description
  ======= ===========
  HSCI_*  client-side introduction-point
  HSCR_*  client-side rendezvous-point
  HSSI_*  service-side introduction-point
  HSSR_*  service-side rendezvous-point
  ======= ===========

  ============================= ===========
  HiddenServiceState            Description
  ============================= ===========
  **HSCI_CONNECTING**           connecting to the introductory point
  **HSCI_INTRO_SENT**           sent INTRODUCE1 and awaiting a reply
  **HSCI_DONE**                 received a reply, circuit is closing
  **HSCR_CONNECTING**           connecting to the introductory point
  **HSCR_ESTABLISHED_IDLE**     rendezvous-point established, awaiting an introduction
  **HSCR_ESTABLISHED_WAITING**  introduction received, awaiting a rend
  **HSCR_JOINED**               connected to the hidden service
  **HSSI_CONNECTING**           connecting to the introductory point
  **HSSI_ESTABLISHED**          established introductory point
  **HSSR_CONNECTING**           connecting to the introductory point
  **HSSR_JOINED**               connected to the rendezvous-point
  ============================= ===========

.. data:: RelayEndReason (enum)

  Reasons why the stream is to be closed.

  =================== ===========
  RelayEndReason      Description
  =================== ===========
  **MISC**            none of the following reasons
  **RESOLVEFAILED**   unable to resolve the hostname
  **CONNECTREFUSED**  remote host refused the connection
  **EXITPOLICY**      OR refuses to connect to the destination
  **DESTROY**         circuit is being shut down
  **DONE**            connection has been closed
  **TIMEOUT**         connection timed out
  **NOROUTE**         routing error while contacting the destination
  **HIBERNATING**     relay is temporarily hibernating
  **INTERNAL**        internal error at the relay
  **RESOURCELIMIT**   relay has insufficient resources to service the request
  **CONNRESET**       connection was unexpectedly reset
  **TORPROTOCOL**     violation in the tor protocol
  **NOTDIRECTORY**    directory information requested from a relay that isn't mirroring it
  =================== ===========

.. data:: StreamStatus (enum)

  State that a stream going through tor can have. Tor may provide states not in
  this enum.

  ================= ===========
  StreamStatus      Description
  ================= ===========
  **NEW**           request for a new connection
  **NEWRESOLVE**    request to resolve an address
  **REMAP**         address is being re-mapped to another
  **SENTCONNECT**   sent a connect cell along a circuit
  **SENTRESOLVE**   sent a resolve cell along a circuit
  **SUCCEEDED**     stream has been established
  **FAILED**        stream is detached, and won't be re-established
  **DETACHED**      stream is detached, but might be re-established
  **CLOSED**        stream has closed
  ================= ===========

.. data:: StreamClosureReason (enum)

  Reason that a stream is being closed or failed to be established. This
  includes all values in the :data:`~stem.RelayEndReason` enumeration as
  well as the following. Tor may provide reasons not in this enum.

  ===================== ===========
  StreamClosureReason   Description
  ===================== ===========
  **END**               endpoint has sent a RELAY_END cell
  **PRIVATE_ADDR**      endpoint was a private address (127.0.0.1, 10.0.0.1, etc)
  ===================== ===========

.. data:: StreamSource (enum)

  Cause of a stream being remapped to another address. Tor may provide sources
  not in this enum.

  ============= ===========
  StreamSource  Description
  ============= ===========
  **CACHE**     tor is remapping because of a cached answer
  **EXIT**      exit relay requested the remap
  ============= ===========

.. data:: StreamPurpose (enum)

  Purpsoe of the stream. This is only provided with new streams and tor may
  provide purposes not in this enum.

  ================= ===========
  StreamPurpose     Description
  ================= ===========
  **DIR_FETCH**     fetching directory information (descriptors, consensus, etc)
  **DIR_UPLOAD**    uploading our descriptor to an authority
  **DNS_REQUEST**   user initiated DNS request
  **DIRPORT_TEST**  checking that our directory port is reachable externally
  **USER**          either relaying user traffic or not one of the above categories
  ================= ===========

.. data:: ORStatus (enum)

  State that an OR connection can have. Tor may provide states not in this
  enum.

  =============== ===========
  ORStatus        Description
  =============== ===========
  **NEW**         received OR connection, starting server-side handshake
  **LAUNCHED**    launched outbound OR connection, starting client-side handshake
  **CONNECTED**   OR connection has been established
  **FAILED**      attempt to establish OR connection failed
  **CLOSED**      OR connection has been closed
  =============== ===========

.. data:: ORClosureReason (enum)

  Reason that an OR connection is being closed or failed to be established. Tor
  may provide reasons not in this enum.

  =================== ===========
  ORClosureReason     Description
  =================== ===========
  **DONE**            OR connection shut down cleanly
  **CONNECTREFUSED**  got a ECONNREFUSED when connecting to the relay
  **IDENTITY**        identity of the relay wasn't what we expected
  **CONNECTRESET**    got a ECONNRESET or similar error from relay
  **TIMEOUT**         got a ETIMEOUT or similar error from relay
  **NOROUTE**         got a ENOTCONN, ENETUNREACH, ENETDOWN, EHOSTUNREACH, or similar error from relay
  **IOERROR**         got a different kind of error from relay
  **RESOURCELIMIT**   relay has insufficient resources to service the request
  **MISC**            connection refused for another reason
  **PT_MISSING**      no pluggable transport was available
  =================== ===========

.. data:: AuthDescriptorAction (enum)

  Actions that directory authorities might take with relay descriptors. Tor may
  provide reasons not in this enum.

  ===================== ===========
  AuthDescriptorAction  Description
  ===================== ===========
  **ACCEPTED**          accepting the descriptor as the newest version
  **DROPPED**           descriptor rejected without notifying the relay
  **REJECTED**          relay notified that its descriptor has been rejected
  ===================== ===========

.. data:: StatusType (enum)

  Sources for tor status events. Tor may provide types not in this enum.

  ============= ===========
  StatusType    Description
  ============= ===========
  **GENERAL**   general tor activity, not specifically as a client or relay
  **CLIENT**    related to our activity as a tor client
  **SERVER**    related to our activity as a tor relay
  ============= ===========

.. data:: GuardType (enum)

  Use a guard relay can be for. Tor may provide types not in this enum.

  =========== ===========
  GuardType   Description
  =========== ===========
  **ENTRY**   used to connect to the tor network
  =========== ===========

.. data:: GuardStatus (enum)

  Status a guard relay can have. Tor may provide types not in this enum.

  ============= ===========
  GuardStatus   Description
  ============= ===========
  **NEW**       new guard that we weren't previously using
  **DROPPED**   removed from use as one of our guards
  **UP**        guard is now reachable
  **DOWN**      guard is now unreachable
  **BAD**       consensus or relay considers this relay to be unusable as a guard
  **GOOD**      consensus or relay considers this relay to be usable as a guard
  ============= ===========

.. data:: TimeoutSetType (enum)

  Way in which the timeout value of a circuit is changing. Tor may provide
  types not in this enum.

  =============== ===========
  TimeoutSetType  Description
  =============== ===========
  **COMPUTED**    tor has computed a new timeout based on prior circuits
  **RESET**       timeout reverted to its default
  **SUSPENDED**   timeout reverted to its default until network connectivity has recovered
  **DISCARD**     throwing out timeout value from when the network was down
  **RESUME**      resumed calculations to determine the proper timeout
  =============== ===========

.. data:: ConnectionType (enum)

  Purpose for a tor connection. Tor may provide types not in this enum.

  The meaning behind these values is a bit unclear, pending :trac:`10086`.

  =============== ===========
  ConnectionType  Description
  =============== ===========
  **OR**          carrying traffic within the tor network
  **DIR**         fetching or sending tor descriptor data
  **EXIT**        carrying traffic between the tor network and an external destination
  =============== ===========

.. data:: TokenBucket (enum)

  Bucket categories of TB_EMPTY events.

  =============== ===========
  TokenBucket     Description
  =============== ===========
  **GLOBAL**      global token bucket
  **RELAY**       relay token bucket
  **ORCONN**      bucket used for OR connections
  =============== ===========

.. data:: HSDescAction (enum)

  Action beeing taken in a HS_DESC event.

  =============== ===========
  HSDescAction    Description
  =============== ===========
  **REQUESTED**   uncached hidden service descriptor is being requested
  **RECEIVED**    hidden service descriptor has been retrieved
  **IGNORE**      fetched descriptor was ignored because we already have its v0 descriptor
  **FAILED**      we were unable to retrieve the descriptor
  =============== ===========

.. data:: HSAuth (enum)

  Type of authentication being used for a HS_DESC event.

  ================= ===========
  HSAuth            Description
  ================= ===========
  **NO_AUTH**       no authentication
  **BASIC_AUTH**    general hidden service authentication
  **STEALTH_AUTH**  authentication method that hides service activity from unauthorized clients
  **UNKNOWN**       unrecognized method of authentication
  ================= ===========
"""

<<<<<<< HEAD
__version__ = '1.2.1-dev'
=======
__version__ = '1.2.2'
>>>>>>> ca0ea05d
__author__ = 'Damian Johnson'
__contact__ = 'atagar@torproject.org'
__url__ = 'https://stem.torproject.org/'
__license__ = 'LGPLv3'

__all__ = [
  'descriptor',
  'response',
  'util',
  'connection',
  'control',
  'exit_policy',
  'prereq',
  'process',
  'socket',
  'version',
  'ControllerError',
  'ProtocolError',
  'OperationFailed',
  'UnsatisfiableRequest',
  'CircuitExtensionFailed',
  'InvalidRequest',
  'InvalidArguments',
  'SocketError',
  'SocketClosed',
  'Runlevel',
  'Signal',
  'Flag',
  'CircStatus',
  'CircBuildFlag',
  'CircPurpose',
  'CircClosureReason',
  'CircEvent',
  'HiddenServiceState',
  'HSAuth',
  'HSDescAction',
  'RelayEndReason',
  'StreamStatus',
  'StreamClosureReason',
  'StreamSource',
  'StreamPurpose',
  'ORStatus',
  'ORClosureReason',
  'AuthDescriptorAction',
  'StatusType',
  'GuardType',
  'GuardStatus',
  'TimeoutSetType',
]

import stem.util.enum

# Constant to indicate an undefined argument default. Usually we'd use None for
# this, but users will commonly provide None as the argument so need something
# else fairly unique...

UNDEFINED = '<Undefined_ >'


class ControllerError(Exception):
  'Base error for controller communication issues.'


class ProtocolError(ControllerError):
  'Malformed content from the control socket.'


class OperationFailed(ControllerError):
  """
  Base exception class for failed operations that return an error code

  :var str code: error code returned by Tor
  :var str message: error message returned by Tor or a human readable error
    message
  """

  def __init__(self, code = None, message = None):
    super(ControllerError, self).__init__(message)
    self.code = code
    self.message = message


class UnsatisfiableRequest(OperationFailed):
  """
  Exception raised if Tor was unable to process our request.
  """


class CircuitExtensionFailed(UnsatisfiableRequest):
  """
  An attempt to create or extend a circuit failed.

  :var stem.response.CircuitEvent circ: response notifying us of the failure
  """

  def __init__(self, message, circ = None):
    super(CircuitExtensionFailed, self).__init__(message = message)
    self.circ = circ


class InvalidRequest(OperationFailed):
  """
  Exception raised when the request was invalid or malformed.
  """


class InvalidArguments(InvalidRequest):
  """
  Exception class for requests which had invalid arguments.

  :var str code: error code returned by Tor
  :var str message: error message returned by Tor or a human readable error
    message
  :var list arguments: a list of arguments which were invalid
  """

  def __init__(self, code = None, message = None, arguments = None):
    super(InvalidArguments, self).__init__(code, message)
    self.arguments = arguments


class SocketError(ControllerError):
  'Error arose while communicating with the control socket.'


class SocketClosed(SocketError):
  'Control socket was closed before completing the message.'

Runlevel = stem.util.enum.UppercaseEnum(
  'DEBUG',
  'INFO',
  'NOTICE',
  'WARN',
  'ERR',
)

Flag = stem.util.enum.Enum(
  ('AUTHORITY', 'Authority'),
  ('BADEXIT', 'BadExit'),
  ('BADDIRECTORY', 'BadDirectory'),
  ('EXIT', 'Exit'),
  ('FAST', 'Fast'),
  ('GUARD', 'Guard'),
  ('HSDIR', 'HSDir'),
  ('NAMED', 'Named'),
  ('RUNNING', 'Running'),
  ('STABLE', 'Stable'),
  ('UNNAMED', 'Unnamed'),
  ('V2DIR', 'V2Dir'),
  ('V3DIR', 'V3Dir'),
  ('VALID', 'Valid'),
)

Signal = stem.util.enum.UppercaseEnum(
  'RELOAD',
  'HUP',
  'SHUTDOWN',
  'INT',
  'DUMP',
  'USR1',
  'DEBUG',
  'USR2',
  'HALT',
  'TERM',
  'NEWNYM',
  'CLEARDNSCACHE',
)

CircStatus = stem.util.enum.UppercaseEnum(
  'LAUNCHED',
  'BUILT',
  'EXTENDED',
  'FAILED',
  'CLOSED',
)

CircBuildFlag = stem.util.enum.UppercaseEnum(
  'ONEHOP_TUNNEL',
  'IS_INTERNAL',
  'NEED_CAPACITY',
  'NEED_UPTIME',
)

CircPurpose = stem.util.enum.UppercaseEnum(
  'GENERAL',
  'HS_CLIENT_INTRO',
  'HS_CLIENT_REND',
  'HS_SERVICE_INTRO',
  'HS_SERVICE_REND',
  'TESTING',
  'CONTROLLER',
  'MEASURE_TIMEOUT',
)

CircClosureReason = stem.util.enum.UppercaseEnum(
  'NONE',
  'TORPROTOCOL',
  'INTERNAL',
  'REQUESTED',
  'HIBERNATING',
  'RESOURCELIMIT',
  'CONNECTFAILED',
  'OR_IDENTITY',
  'OR_CONN_CLOSED',
  'FINISHED',
  'TIMEOUT',
  'DESTROYED',
  'NOPATH',
  'NOSUCHSERVICE',
  'MEASUREMENT_EXPIRED',
)

CircEvent = stem.util.enum.UppercaseEnum(
  'PURPOSE_CHANGED',
  'CANNIBALIZED',
)

HiddenServiceState = stem.util.enum.UppercaseEnum(
  'HSCI_CONNECTING',
  'HSCI_INTRO_SENT',
  'HSCI_DONE',
  'HSCR_CONNECTING',
  'HSCR_ESTABLISHED_IDLE',
  'HSCR_ESTABLISHED_WAITING',
  'HSCR_JOINED',
  'HSSI_CONNECTING',
  'HSSI_ESTABLISHED',
  'HSSR_CONNECTING',
  'HSSR_JOINED',
)

RelayEndReason = stem.util.enum.UppercaseEnum(
  'MISC',
  'RESOLVEFAILED',
  'CONNECTREFUSED',
  'EXITPOLICY',
  'DESTROY',
  'DONE',
  'TIMEOUT',
  'NOROUTE',
  'HIBERNATING',
  'INTERNAL',
  'RESOURCELIMIT',
  'CONNRESET',
  'TORPROTOCOL',
  'NOTDIRECTORY',
)

StreamStatus = stem.util.enum.UppercaseEnum(
  'NEW',
  'NEWRESOLVE',
  'REMAP',
  'SENTCONNECT',
  'SENTRESOLVE',
  'SUCCEEDED',
  'FAILED',
  'DETACHED',
  'CLOSED',
)

# StreamClosureReason is a superset of RelayEndReason
StreamClosureReason = stem.util.enum.UppercaseEnum(*(RelayEndReason.keys() + [
  'END',
  'PRIVATE_ADDR',
]))

StreamSource = stem.util.enum.UppercaseEnum(
  'CACHE',
  'EXIT',
)

StreamPurpose = stem.util.enum.UppercaseEnum(
  'DIR_FETCH',
  'DIR_UPLOAD',
  'DNS_REQUEST',
  'DIRPORT_TEST',
  'USER',
)

ORStatus = stem.util.enum.UppercaseEnum(
  'NEW',
  'LAUNCHED',
  'CONNECTED',
  'FAILED',
  'CLOSED',
)

ORClosureReason = stem.util.enum.UppercaseEnum(
  'DONE',
  'CONNECTREFUSED',
  'IDENTITY',
  'CONNECTRESET',
  'TIMEOUT',
  'NOROUTE',
  'IOERROR',
  'RESOURCELIMIT',
  'MISC',
  'PT_MISSING',
)

AuthDescriptorAction = stem.util.enum.UppercaseEnum(
  'ACCEPTED',
  'DROPPED',
  'REJECTED',
)

StatusType = stem.util.enum.UppercaseEnum(
  'GENERAL',
  'CLIENT',
  'SERVER',
)

GuardType = stem.util.enum.UppercaseEnum(
  'ENTRY',
)

GuardStatus = stem.util.enum.UppercaseEnum(
  'NEW',
  'UP',
  'DOWN',
  'BAD',
  'GOOD',
  'DROPPED',
)

TimeoutSetType = stem.util.enum.UppercaseEnum(
  'COMPUTED',
  'RESET',
  'SUSPENDED',
  'DISCARD',
  'RESUME',
)

ConnectionType = stem.util.enum.UppercaseEnum(
  'OR',
  'DIR',
  'EXIT',
)

TokenBucket = stem.util.enum.UppercaseEnum(
  'GLOBAL',
  'RELAY',
  'ORCONN',
)

HSDescAction = stem.util.enum.UppercaseEnum(
  'REQUESTED',
  'RECEIVED',
  'IGNORE',
  'FAILED',
)

HSAuth = stem.util.enum.UppercaseEnum(
  'NO_AUTH',
  'BASIC_AUTH',
  'STEALTH_AUTH',
  'UNKNOWN',
)<|MERGE_RESOLUTION|>--- conflicted
+++ resolved
@@ -421,11 +421,7 @@
   ================= ===========
 """
 
-<<<<<<< HEAD
-__version__ = '1.2.1-dev'
-=======
-__version__ = '1.2.2'
->>>>>>> ca0ea05d
+__version__ = '1.2.2-dev'
 __author__ = 'Damian Johnson'
 __contact__ = 'atagar@torproject.org'
 __url__ = 'https://stem.torproject.org/'
